--- conflicted
+++ resolved
@@ -27,7 +27,6 @@
         .set_activation_functions(vec![Activation::Tahn])
         .start_innov_counter();
 
-<<<<<<< HEAD
 
     let mut starting_net = Neat::base(&mut neat_env);
     let num_backprop = 500;
@@ -71,77 +70,11 @@
     println!("{:#?}", ism);
     let total = ism.solve(&solution);
 
-=======
-    // make new network with nothing in it 
-    let mut starting_net = Neat::new();
-
-    // create the nodes in the network - to test a recurrent network we don't need any hidden nodes
-    let mut input_one = Vertex::new(neat_env.get_mut_counter().next(), Layer::Input, NodeType::Recurrent, Activation::Tahn);
-    starting_net.inputs.push(input_one.innov);
-    let mut input_two = Vertex::new(neat_env.get_mut_counter().next(), Layer::Input, NodeType::Recurrent, Activation::Tahn);
-    starting_net.inputs.push(input_two.innov);
-    let mut input_three = Vertex::new(neat_env.get_mut_counter().next(), Layer::Input, NodeType::Recurrent, Activation::Tahn);
-    starting_net.inputs.push(input_three.innov);
-    let mut output = Vertex::new(neat_env.get_mut_counter().next(), Layer::Output, NodeType::Dense, Activation::Sigmoid);
-    starting_net.outputs.push(output.innov);
-
-    // make the edges to connect the vertecies
-    let one_output = Edge::new(input_one.innov, output.innov, neat_env.get_mut_counter().next(), 0.5, true);
-    input_one.outgoing.push(one_output.innov);
-    output.incoming.insert(one_output.innov, None);
-    let two_output = Edge::new(input_two.innov, output.innov, neat_env.get_mut_counter().next(), 0.5, true);
-    input_two.outgoing.push(two_output.innov);
-    output.incoming.insert(two_output.innov, None);
-    let three_output = Edge::new(input_three.innov, output.innov, neat_env.get_mut_counter().next(), 0.5, true);
-    input_three.outgoing.push(three_output.innov);
-    output.incoming.insert(three_output.innov, None);
-
-    starting_net.nodes.insert(input_one.innov, input_one.as_mut_ptr());
-    starting_net.nodes.insert(input_two.innov, input_two.as_mut_ptr());
-    starting_net.nodes.insert(input_three.innov, input_three.as_mut_ptr());
-    starting_net.nodes.insert(output.innov, output.as_mut_ptr());
-    starting_net.edges.insert(one_output.innov, one_output);
-    starting_net.edges.insert(two_output.innov, two_output);
-    starting_net.edges.insert(three_output.innov, three_output);
-
-    println!("Created Network:\n {:#?}", starting_net);
-
-
-    let starting_net = Neat::base(&mut neat_env);
-    let (solution, _) = Population::<Neat, NeatEnvironment, AND>::new()
-        .constrain(neat_env)
-        .size(150)
-        .populate_clone(starting_net)
-        .debug(true)
-        .dynamic_distance(true)
-        .configure(Config {
-            inbreed_rate: 0.001,
-            crossover_rate: 0.50,
-            distance: 3.0,
-            species_target: 10
-        })
-        .stagnation(15, vec![
-            Genocide::KeepTop(5)
-        ])
-        .run(|_, fit, num| {
-            println!("Generation: {} score: {}", num, fit);
-            let diff = 4.0 - fit;
-            (diff > 0.0 && diff < 0.01) || num == 1500
-        })?;
-        
-
-    let and_hist = AND::new();
-    let total = and_hist.solve(&solution);
->>>>>>> e4223950
 
     println!("Solution: {:#?}", solution);
     solution.see();
     println!("Time in millis: {}", thread_time.elapsed().as_millis());
-<<<<<<< HEAD
     ism.show(&solution);
-=======
-    and_hist.show(&solution);
->>>>>>> e4223950
     println!("Total: {}", total);
 
     Ok(())
@@ -158,18 +91,13 @@
 /// [1, 0, 0, 0, 0, 0, 0, (1)]
 
 #[derive(Debug)]
-<<<<<<< HEAD
 pub struct ISM {
-=======
-pub struct AND {
->>>>>>> e4223950
     inputs: Vec<Vec<f64>>,
     answers: Vec<Vec<f64>>
 }
 
 
 
-<<<<<<< HEAD
 impl ISM {
     pub fn new() -> Self {
         ISM {
@@ -250,30 +178,6 @@
                 vec![49.1],
                 vec![47.8],
                 vec![48.3]
-=======
-impl AND {
-    pub fn new() -> Self {
-        AND {
-            inputs: vec![
-                vec![0.0, 0.0, 1.5],
-                vec![0.0, 1.0, 1.5],
-                vec![1.0, 0.0, 1.5],
-                vec![1.0, 0.0, 1.5],
-                vec![0.0, 1.0, 1.5],
-                vec![1.0, 1.0, 1.5],
-                vec![0.0, 0.0, 1.5],
-                vec![0.0, 1.0, 1.5],
-            ],
-            answers: vec![
-                vec![1.0],
-                vec![0.0],
-                vec![0.0],
-                vec![0.0],
-                vec![0.0],
-                vec![0.0],
-                vec![0.0],
-                vec![1.0],
->>>>>>> e4223950
             ]
         }.normalize()
     }
@@ -337,7 +241,6 @@
 }
 
 
-<<<<<<< HEAD
 unsafe impl Send for ISM {}
 unsafe impl Sync for ISM {}
 
@@ -347,17 +250,6 @@
 impl Problem<Neat> for ISM {
 
     fn empty() -> Self { ISM::new() }
-=======
-unsafe impl Send for AND {}
-unsafe impl Sync for AND {}
-
-
-
-
-impl Problem<Neat> for AND {
-
-    fn empty() -> Self { AND::new() }
->>>>>>> e4223950
 
     fn solve(&self, model: &Neat) -> f64 {
         let mut total = 0.0;
